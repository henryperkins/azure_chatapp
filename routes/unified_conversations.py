import json
import logging
import asyncio
from typing import Optional, cast
from uuid import UUID
from sqlalchemy.sql.expression import BinaryExpression
from sqlalchemy.ext.asyncio import AsyncSession

from fastapi import (
    APIRouter,
    Depends,
    HTTPException,
    WebSocket,
    WebSocketDisconnect,
    status,
    Query,
    Request,
)
from pydantic import BaseModel, Field

# DB Session
from db import AsyncSessionLocal, get_async_session

# Models
from models.user import User
from models.project import Project
from models.conversation import Conversation
from models.message import Message

# Services
from services.project_service import validate_project_access
from services import get_conversation_service
from services.conversation_service import ConversationService
from services.context_integration import augment_with_knowledge

# Utils
from utils.auth_utils import (
    get_current_user_and_token,
    extract_token,
    get_user_from_token,
    validate_project_membership,
)
from utils.db_utils import validate_resource_access, get_all_by_condition, save_model
from utils.response_utils import create_standard_response
from utils.serializers import serialize_message, serialize_conversation
from utils.message_handlers import (
    create_user_message,
    get_conversation_messages,
    validate_image_data,
    update_project_token_usage,
)
from utils.websocket_manager import ConnectionManager
from utils.ai_response import generate_ai_response


logger = logging.getLogger(__name__)
router = APIRouter(tags=["Conversations"])
manager = ConnectionManager()


# --------------------------------------------------------------------------
# Pydantic Models
# --------------------------------------------------------------------------
class ConversationCreate(BaseModel):
    """Model for creating a new conversation."""

    title: str = Field(
        ..., min_length=1, max_length=100, description="User-friendly title"
    )
    model_id: Optional[str] = Field(
        None, description="Model deployment ID (Claude, GPT, etc.)"
    )


class ConversationUpdate(BaseModel):
    """Model for updating an existing conversation."""

    title: Optional[str] = Field(None, min_length=1, max_length=100)
    model_id: Optional[str] = None


# --------------------------------------------------------------------------
# Helper: Resolve optional project
# --------------------------------------------------------------------------
async def resolve_project_if_any(
    project_id: Optional[UUID], current_user: User, db: AsyncSession
) -> Optional[Project]:
    """
    If project_id is provided, validate access and return the Project.
    If None, return None for standalone usage.
    """
    if project_id:
        proj = await validate_project_access(project_id, current_user, db)
        if not proj:
            raise HTTPException(
                status_code=404, detail="Project not found or not accessible"
            )
        return proj
    return None


# --------------------------------------------------------------------------
# Create Conversation
# --------------------------------------------------------------------------
@router.post("/conversations", response_model=dict, status_code=status.HTTP_201_CREATED)
@router.post(
    "/projects/{project_id}/conversations",
    response_model=dict,
    status_code=status.HTTP_201_CREATED,
)
async def create_conversation(
    conversation_data: ConversationCreate,
    project_id: Optional[UUID] = None,
    current_user: User = Depends(get_current_user_and_token),
    db: AsyncSession = Depends(get_async_session),
    conv_service: ConversationService = Depends(get_conversation_service),
):
    """
    Create a new conversation.
    - If `project_id`, conversation is bound to that project.
    - Otherwise, it's standalone.
    """
    logger.info(f"Attempting to create conversation. project_id={project_id}")
    logger.info(f"Received ConversationCreate data: {conversation_data.dict()}")

    project = await resolve_project_if_any(project_id, current_user, db)

    # Use the provided model_id or the project's default model, or fallback
    model_id = conversation_data.model_id
    if not model_id and project:
        model_id = project.default_model
    if not model_id:
        default_model_fallback = "claude-3-sonnet-20240229"
        logger.info(
            "No model_id provided/found; using default: %s", default_model_fallback
        )
        model_id = default_model_fallback
    else:
        logger.info(f"Using model_id: {model_id}")

    try:
        conv = await conv_service.create_conversation(
            user_id=current_user.id,
            title=conversation_data.title.strip(),
            model_id=model_id,
            project_id=project.id if project else None,
        )

        if conv is None:
            logger.error("Conversation service returned None unexpectedly.")
            raise HTTPException(
                status_code=500, detail="Failed to create conversation object."
            )

        return await create_standard_response(
            serialize_conversation(conv), "Conversation created successfully"
        )

    except HTTPException as http_exc:
        logger.warning(
            f"HTTPException during conversation creation: {http_exc.status_code} - {http_exc.detail}"
        )
        raise
    except Exception as e:
        logger.exception("Unexpected error during conversation creation: %s", e)
        # Here you can comply with lint recommendation using `from e`
        raise HTTPException(
            status_code=500, detail=f"Internal server error: {str(e)}"
        ) from e


# --------------------------------------------------------------------------
# List Conversations
# --------------------------------------------------------------------------
@router.get("/conversations", response_model=dict)
@router.get("/projects/{project_id}/conversations", response_model=dict)
async def list_conversations(
    project_id: Optional[UUID] = None,
    current_user: User = Depends(get_current_user_and_token),
    db: AsyncSession = Depends(get_async_session),
    skip: int = Query(0, ge=0),
    limit: int = Query(100, ge=1, le=500),
    conv_service: ConversationService = Depends(get_conversation_service),
):
    """
    List conversations.
    - If `project_id`, list that project's conversations.
    - Else, list user’s standalone conversations.
    """
    if project_id:
        await resolve_project_if_any(project_id, current_user, db)
        conversations = await conv_service.list_conversations(
            user_id=current_user.id,
            project_id=project_id,
            skip=skip,
            limit=limit,
        )
    else:
        # Standalone
        conversations = await get_all_by_condition(
            db,
            Conversation,
            Conversation.user_id == current_user.id,
            Conversation.project_id.is_(None),
            Conversation.is_deleted.is_(False),
            order_by=Conversation.created_at.desc(),
            limit=limit,
            offset=skip,
        )

    return await create_standard_response(
        {"conversations": [serialize_conversation(conv) for conv in conversations]}
    )


# --------------------------------------------------------------------------
# Get Conversation
# --------------------------------------------------------------------------
@router.get("/conversations/{conversation_id}", response_model=dict)
@router.get(
    "/projects/{project_id}/conversations/{conversation_id}", response_model=dict
)
async def get_conversation(
    request: Request,
    conversation_id: UUID,
    project_id: Optional[UUID] = None,
    current_user: User = Depends(get_current_user_and_token),
    db: AsyncSession = Depends(get_async_session),
):
    """
    Retrieve metadata about a specific conversation.
    - If `project_id`, it must belong to that project.
    - Otherwise, must be standalone.
    """
    project = await resolve_project_if_any(project_id, current_user, db)

    logger.info(
        "Conversation GET Request:\n"
        f"- User: {current_user.id}\n"
        f"- Project: {project_id}\n"
        f"- Conversation: {conversation_id}\n"
        f"- Headers: {json.dumps(dict(request.headers), indent=2)}"
    )

    try:
        conversation = await db.get(Conversation, conversation_id)
        logger.info(f"Conversation lookup result: {conversation}")

        if not conversation:
            raise HTTPException(status_code=404, detail="Conversation not found")
        if conversation.user_id != current_user.id:
            raise HTTPException(status_code=403, detail="Not authorized")
        if conversation.is_deleted:
            raise HTTPException(status_code=404, detail="Conversation was deleted")
        if project and conversation.project_id != project.id:
            raise HTTPException(
                status_code=404,
                detail="Conversation does not belong to the specified project",
            )

        return await create_standard_response(serialize_conversation(conversation))

    except HTTPException as e:
        logger.error(f"Conversation access failed: {e.status_code} {e.detail}")
        raise
    except Exception as e:
        logger.error(f"Unexpected error: {str(e)}")
        # Lint recommends `from e`
        raise HTTPException(status_code=500, detail="Internal server error") from e


# --------------------------------------------------------------------------
# Update Conversation
# --------------------------------------------------------------------------
@router.patch("/conversations/{conversation_id}", response_model=dict)
@router.patch(
    "/projects/{project_id}/conversations/{conversation_id}", response_model=dict
)
async def update_conversation(
    conversation_id: UUID,
    update_data: ConversationUpdate,
    project_id: Optional[UUID] = None,
    current_user: User = Depends(get_current_user_and_token),
    db: AsyncSession = Depends(get_async_session),
):
    """
    Update a conversation's title or model_id.
    - If `project_id`, conversation must belong to that project.
    - Otherwise, it's standalone.
    """
    project = await resolve_project_if_any(project_id, current_user, db)

    # Build filters if you truly need them; otherwise just check `project` alignment
    filters_to_use: list[BinaryExpression[bool]] = []
    if project:
        filters_to_use = [
            cast(BinaryExpression[bool], Conversation.project_id == project.id),
            cast(BinaryExpression[bool], Conversation.is_deleted.is_(False)),
        ]
    else:
        filters_to_use = [
            cast(BinaryExpression[bool], Conversation.project_id.is_(None)),
            cast(BinaryExpression[bool], Conversation.is_deleted.is_(False)),
        ]

    conversation = await validate_resource_access(
        conversation_id,
        Conversation,
        current_user,
        db,
        "Conversation",
        additional_filters=filters_to_use,  # or rename param if needed
    )

    if update_data.title is not None:
        conversation.title = update_data.title.strip()
    if update_data.model_id is not None:
        conversation.model_id = update_data.model_id

    await save_model(db, conversation)
    logger.info(f"Conversation {conversation_id} updated by user {current_user.id}")

    return await create_standard_response(
        serialize_conversation(conversation), "Conversation updated successfully"
    )


# --------------------------------------------------------------------------
# Delete/Restore Conversation
# --------------------------------------------------------------------------
@router.post(
    "/projects/{project_id}/conversations/{conversation_id}/restore",
    response_model=dict,
)
async def restore_conversation(
    project_id: UUID,
    conversation_id: UUID,
    current_user: User = Depends(get_current_user_and_token),
    db: AsyncSession = Depends(get_async_session),
):
    """
    Restore a soft-deleted conversation. Only relevant for project-based.
    """
    # Validate project
    project = await validate_project_access(project_id, current_user, db)
    if not project:
        raise HTTPException(
            status_code=404, detail="Project not found or not accessible"
        )

    # Validate conversation belongs to that project and is deleted
    filters_to_use = [
        cast(BinaryExpression[bool], Conversation.project_id == project.id),
        cast(BinaryExpression[bool], Conversation.is_deleted.is_(True)),
    ]
    conversation = await validate_resource_access(
        conversation_id,
        Conversation,
        current_user,
        db,
        "Conversation",
        additional_filters=filters_to_use,
    )

    conversation.is_deleted = False
    conversation.deleted_at = None
    await save_model(db, conversation)

    logger.info(f"Conversation {conversation_id} restored by user {current_user.id}")
    return await create_standard_response(
        {"id": str(conversation.id)}, "Conversation restored successfully"
    )


@router.delete("/conversations/{conversation_id}", response_model=dict)
@router.delete(
    "/projects/{project_id}/conversations/{conversation_id}", response_model=dict
)
async def delete_conversation(
    conversation_id: UUID,
    project_id: Optional[UUID] = None,
    current_user: User = Depends(get_current_user_and_token),
    db: AsyncSession = Depends(get_async_session),
    conv_service: ConversationService = Depends(get_conversation_service),
):
    """
    Soft-delete a conversation.
    - If `project_id`, delete from that project.
    - Otherwise, delete standalone conversation.
    """
    if project_id:
        deleted_id = await conv_service.delete_conversation(
            conversation_id=conversation_id,
            user_id=current_user.id,
            project_id=project_id,
        )
        return await create_standard_response(
            {"conversation_id": str(deleted_id)}, "Conversation deleted successfully"
        )
    else:
        # Standalone logic
        filters_to_use = [
            cast(BinaryExpression[bool], Conversation.project_id.is_(None)),
            cast(BinaryExpression[bool], Conversation.is_deleted.is_(False)),
        ]
        conversation = await validate_resource_access(
            conversation_id,
            Conversation,
            current_user,
            db,
            "Conversation",
            additional_filters=filters_to_use,
        )
        conversation.is_deleted = True
        conversation.deleted_at = None  # or datetime.utcnow()
        await save_model(db, conversation)

        logger.info(
            f"Standalone conversation {conversation.id} deleted by user {current_user.id}"
        )
        return await create_standard_response(
            {"id": str(conversation.id)}, "Standalone conversation deleted successfully"
        )


# --------------------------------------------------------------------------
# List Conversation Messages
# --------------------------------------------------------------------------
@router.get("/conversations/{conversation_id}/messages", response_model=dict)
@router.get(
    "/projects/{project_id}/conversations/{conversation_id}/messages",
    response_model=dict,
)
async def list_conversation_messages(
    conversation_id: UUID,
    project_id: Optional[UUID] = None,
    current_user: User = Depends(get_current_user_and_token),
    db: AsyncSession = Depends(get_async_session),
    skip: int = Query(0, ge=0),
    limit: int = Query(100, ge=1, le=500),
):
    """
    Retrieve messages in a conversation.
    """
<<<<<<< HEAD
    if project_id:
        from sqlalchemy.dialects.postgresql import UUID
        additional_filters: Sequence[BinaryExpression[bool]] = [
=======
    # Validate conversation
    filters_to_use = (
        [
>>>>>>> 6b8577d6
            cast(BinaryExpression[bool], Conversation.project_id == project_id),
            cast(BinaryExpression[bool], Conversation.user_id == current_user.id),
            cast(BinaryExpression[bool], Conversation.is_deleted.is_(False)),
            cast(BinaryExpression[bool], cast(Conversation.project_id, UUID) == cast(project_id, UUID))
        ]
        if project_id
        else [
            cast(BinaryExpression[bool], Conversation.project_id.is_(None)),
            cast(BinaryExpression[bool], Conversation.is_deleted.is_(False)),
        ]
    )

    conversation = await validate_resource_access(
        conversation_id,
        Conversation,
        current_user,
        db,
        "Conversation",
        additional_filters=filters_to_use,
    )

    messages = await get_all_by_condition(
        db,
        Message,
        Message.conversation_id == conversation.id,
        order_by=Message.created_at.asc(),
        limit=limit,
        offset=skip,
    )

    return await create_standard_response(
        {
            "messages": [serialize_message(msg) for msg in messages],
            "metadata": {"title": conversation.title},
        }
    )


# --------------------------------------------------------------------------
# Create New Message
# --------------------------------------------------------------------------
@router.post(
    "/conversations/{conversation_id}/messages",
    response_model=dict,
    status_code=status.HTTP_201_CREATED,
)
@router.post(
    "/projects/{project_id}/conversations/{conversation_id}/messages",
    response_model=dict,
    status_code=status.HTTP_201_CREATED,
)
async def create_message(
    conversation_id: UUID,
    new_msg: dict,  # ideally use Pydantic model
    project_id: Optional[UUID] = None,
    current_user: User = Depends(get_current_user_and_token),
    db: AsyncSession = Depends(get_async_session),
):
    """
    Add a new message to the specified conversation.
    Triggers an AI response if message.role == 'user'.
    """
    logger.debug(
        f"Creating message in conversation {conversation_id}, project {project_id}, user {current_user.id}"
    )

    # Validate project if provided
    if project_id:
        project = await validate_project_access(project_id, current_user, db)
        if not project:
            logger.error(f"Project validation failed for {project_id}")
            raise HTTPException(
                status_code=404, detail="Project not found or not accessible"
            )

    # Validate conversation
    filters_to_use = (
        [
            cast(BinaryExpression[bool], Conversation.project_id == project_id),
            cast(BinaryExpression[bool], Conversation.is_deleted.is_(False)),
        ]
        if project_id
        else [
            cast(BinaryExpression[bool], Conversation.project_id.is_(None)),
            cast(BinaryExpression[bool], Conversation.is_deleted.is_(False)),
            cast(BinaryExpression[bool], Conversation.user_id == current_user.id),
        ]
    )

    conversation = await validate_resource_access(
        conversation_id,
        Conversation,
        current_user,
        db,
        "Conversation",
        additional_filters=filters_to_use,
        require_ownership=False,
    )

    # Validate image data if present
    if "image_data" in new_msg and new_msg["image_data"]:
        await validate_image_data(new_msg["image_data"])

    # Create the message
    role = (new_msg.get("role") or "user").lower().strip()
    content = (new_msg.get("content") or "").strip()
    message = await create_user_message(
        conversation_id=conversation.id,
        content=content,
        role=role,
        db=db,
    )
    response_payload = serialize_message(message)

    # Generate AI response if user message
    if message.role == "user":
        try:
            msg_dicts = await get_conversation_messages(
                conversation.id, db, include_system_prompt=True
            )

            # Possibly augment with knowledge base
            kb_context = []
            if conversation.use_knowledge_base:
                kb_context = await augment_with_knowledge(
                    conversation_id=conversation.id,
                    user_message=content,
                    db=db,
                )

            assistant_msg = await generate_ai_response(
                conversation_id=conversation.id,
                messages=kb_context + msg_dicts,
                model_id=conversation.model_id,
                image_data=new_msg.get("image_data"),
                vision_detail=new_msg.get("vision_detail", "auto"),
                enable_thinking=new_msg.get("enable_thinking", False),
                thinking_budget=new_msg.get("thinking_budget"),
                db=db,
            )

            if assistant_msg:
                metadata = (
                    assistant_msg.get_metadata_dict()
                    if hasattr(assistant_msg, "get_metadata_dict")
                    else {}
                )
                response_payload["assistant_message"] = {
                    "id": str(assistant_msg.id),
                    "role": assistant_msg.role,
                    "content": assistant_msg.content,
                    "message": assistant_msg.content,
                    "metadata": metadata,
                }
                # For older clients
                response_payload["content"] = assistant_msg.content
                response_payload["message"] = assistant_msg.content

                if metadata:
                    if "thinking" in metadata:
                        response_payload["thinking"] = metadata["thinking"]
                    if "redacted_thinking" in metadata:
                        response_payload["redacted_thinking"] = metadata[
                            "redacted_thinking"
                        ]

                # Update usage (roughly 4 chars/1 token)
                token_estimate = len(assistant_msg.content) // 4
                await update_project_token_usage(conversation, token_estimate, db)
            else:
                response_payload["assistant_error"] = "Failed to generate response"

        except Exception as e:
            logger.error(f"Error generating AI response: {e}")
            response_payload["assistant_error"] = str(e)

    return await create_standard_response(response_payload)


# --------------------------------------------------------------------------
# WebSocket for Real-time Chat
# --------------------------------------------------------------------------
@router.websocket("/conversations/{conversation_id}/ws")
@router.websocket("/projects/{project_id}/conversations/{conversation_id}/ws")
async def websocket_chat_endpoint(
    websocket: WebSocket,
    conversation_id: UUID,
    project_id: Optional[UUID] = None,
    token: str = Query(None),
):
    """
    Real-time chat updates for either standalone or project-based conversations.
    """
    user = None
    heartbeat_task = None
    connection_id = None

    async with AsyncSessionLocal() as db:
        try:
            # Accept WebSocket
            await websocket.accept()

            # Validate token and user
            user_token = token or extract_token(websocket)
            if not user_token:
                raise WebSocketDisconnect(code=status.WS_1008_POLICY_VIOLATION)

            user = await get_user_from_token(user_token, db, "access")
            if not user or not user.is_active:
                raise WebSocketDisconnect(code=status.WS_1008_POLICY_VIOLATION)

            # Validate project if needed
            if project_id:
<<<<<<< HEAD
                # Validate project MEMBERSHIP not just existence
                project = await validate_project_membership(user, project_id, db)
=======
                prj = await validate_project_access(project_id, user, db)
                if not prj:
                    logger.error(f"Project validation failed for {project_id}")
                    await websocket.close(code=status.WS_1008_POLICY_VIOLATION)
                    return
>>>>>>> 6b8577d6
                additional_filters = [Conversation.project_id == project_id]
                
                # Get conversation and verify it belongs to this project
                conversation = await validate_resource_access(
                    conversation_id,
                    Conversation,
                    user,
                    db,
                    "Conversation",
                    additional_filters
                )
                
                if str(conversation.project_id) != str(project_id):
                    logger.error(
                        f"Critical mismatch: Conversation {conversation.id} belongs to "
                        f"project {conversation.project_id} but request has {project_id}"
                    )
                    await websocket.close(code=status.WS_1008_POLICY_VIOLATION)
                    return
            else:
                # Must belong to user and be standalone
                additional_filters = [
                    Conversation.project_id.is_(None),
                    Conversation.user_id == user.id,
                    Conversation.is_deleted.is_(False),
                ]

            logger.info(
                f"Validating conversation {conversation_id} with filters: {additional_filters}"
            )

            # Validate conversation
            try:
                conversation = await validate_resource_access(
                    conversation_id,
                    Conversation,
                    user,
                    db,
                    "Conversation",
                    additional_filters=additional_filters,
                )

                # Explicit project-conversation verification
                if project_id and str(conversation.project_id) != str(project_id):
                    logger.error(
                        f"Authorization failed: Conversation {conversation.id} belongs to "
                        f"project {conversation.project_id} but request has {project_id}"
                    )
                    await websocket.close(code=status.WS_1008_POLICY_VIOLATION)
                    return
            except HTTPException as e:
                logger.error(f"WebSocket conversation authorization failed: {e.detail}")
                await websocket.close(code=status.WS_1008_POLICY_VIOLATION)
                return

            # Further check project alignment
            if project_id and conversation.project_id != project_id:
                logger.error(
                    f"Conversation project mismatch. URL:{project_id} vs Conv:{conversation.project_id}"
                )
                await websocket.close(code=status.WS_1008_POLICY_VIOLATION)
                return

            # Connect to manager
            connection_id = await manager.connect_with_state(
                websocket,
                conversation_id=str(conversation_id),
                db=db,
                user_id=str(user.id),
                state="connecting",
            )
            await manager.update_connection_state(connection_id, "connected")

            # Heartbeat to keep connection alive
            async def heartbeat():
                while True:
                    await asyncio.sleep(25)
                    try:
                        await websocket.send_json({"type": "pong"})
                    except Exception:
                        break

            heartbeat_task = asyncio.create_task(heartbeat())

            # Send connected status
            await manager.send_personal_message(
                {
                    "type": "connected",
                    "message": "WebSocket established",
                    "conversation_id": str(conversation_id),
                },
                websocket,
            )

            # Main receive loop
            while True:
                raw_data = await websocket.receive_text()
                try:
                    data_dict = json.loads(raw_data)
                    if "content" not in data_dict:
                        raise ValueError("Missing 'content' in message")

                    if data_dict.get("type") == "token_refresh" and data_dict.get(
                        "token"
                    ):
                        # token refresh scenario
                        try:
                            new_token = data_dict["token"]
                            user = await get_user_from_token(new_token, db, "access")
                            if user is None or not user.is_active:
                                raise ValueError("Invalid or inactive user token")
                            await manager.send_personal_message(
                                {
                                    "type": "token_refresh_success",
                                    "message": "Token refreshed successfully",
                                },
                                websocket,
                            )
                            continue
                        except Exception as token_err:
                            await manager.send_personal_message(
                                {
                                    "type": "error",
                                    "message": f"Token refresh failed: {token_err}",
                                },
                                websocket,
                            )
                            continue

                except (json.JSONDecodeError, ValueError) as e:
                    await manager.send_personal_message(
                        {"type": "error", "message": str(e)}, websocket
                    )
                    continue

                # Create message
                role = data_dict.get("role", "user")
                message_id = data_dict.get("messageId")
                msg = await create_user_message(
                    conversation_id=conversation.id,
                    content=data_dict["content"],
                    role=role,
                    db=db,
                )

                # Acknowledge receipt
                if message_id:
                    await manager.send_personal_message(
                        {
                            "type": "message_received",
                            "messageId": message_id,
                            "message": "Message stored",
                        },
                        websocket,
                    )

                # If user message => generate AI response
                if msg.role == "user":
                    try:
                        msg_dicts = await get_conversation_messages(
                            conversation.id, db, include_system_prompt=True
                        )
                        kb_context = []
                        if conversation.use_knowledge_base:
                            kb_context = await augment_with_knowledge(
                                conversation_id=conversation.id,
                                user_message=msg.content,
                                db=db,
                            )
                        assistant_msg = await generate_ai_response(
                            conversation_id=conversation.id,
                            messages=kb_context + msg_dicts,
                            model_id=conversation.model_id,
                            image_data=data_dict.get("image_data"),
                            vision_detail=data_dict.get("vision_detail", "auto"),
                            enable_thinking=data_dict.get("enable_thinking", False),
                            thinking_budget=data_dict.get("thinking_budget"),
                            db=db,
                        )

                        if assistant_msg:
                            metadata = (
                                assistant_msg.get_metadata_dict()
                                if hasattr(assistant_msg, "get_metadata_dict")
                                else {}
                            )
                            response_data = {
                                "type": "message",
                                "role": "assistant",
                                "content": assistant_msg.content,
                                "message": assistant_msg.content,
                                "timestamp": assistant_msg.created_at.isoformat(),
                            }
                            if metadata:
                                response_data["metadata"] = metadata
                                if "thinking" in metadata:
                                    response_data["thinking"] = metadata["thinking"]
                                if "redacted_thinking" in metadata:
                                    response_data["redacted_thinking"] = metadata[
                                        "redacted_thinking"
                                    ]

                            if message_id:
                                response_data["messageId"] = message_id

                            await manager.send_personal_message(
                                response_data, websocket
                            )
                            # Update usage
                            token_estimate = len(assistant_msg.content) // 4
                            await update_project_token_usage(
                                conversation, token_estimate, db
                            )
                        else:
                            await manager.send_personal_message(
                                {
                                    "type": "error",
                                    "messageId": message_id,
                                    "message": "Failed to generate AI response",
                                },
                                websocket,
                            )

                    except Exception as e:
                        logger.error(f"Error with AI response: {e}")
                        await manager.send_personal_message(
                            {
                                "type": "error",
                                "messageId": message_id,
                                "message": str(e),
                            },
                            websocket,
                        )

        except (WebSocketDisconnect, asyncio.CancelledError):
            logger.info(
                f"WebSocket disconnected for user {user.id if user else 'unknown'}, conversation {conversation_id}"
            )
        finally:
            if heartbeat_task and not heartbeat_task.done():
                heartbeat_task.cancel()
                try:
                    await heartbeat_task
                except asyncio.CancelledError:
                    pass
            await manager.disconnect(websocket)
            await db.close()<|MERGE_RESOLUTION|>--- conflicted
+++ resolved
@@ -1,7 +1,7 @@
 import json
 import logging
 import asyncio
-from typing import Optional, cast
+from typing import Optional, Sequence, cast
 from uuid import UUID
 from sqlalchemy.sql.expression import BinaryExpression
 from sqlalchemy.ext.asyncio import AsyncSession
@@ -38,7 +38,6 @@
     get_current_user_and_token,
     extract_token,
     get_user_from_token,
-    validate_project_membership,
 )
 from utils.db_utils import validate_resource_access, get_all_by_condition, save_model
 from utils.response_utils import create_standard_response
@@ -442,19 +441,11 @@
     """
     Retrieve messages in a conversation.
     """
-<<<<<<< HEAD
-    if project_id:
-        from sqlalchemy.dialects.postgresql import UUID
-        additional_filters: Sequence[BinaryExpression[bool]] = [
-=======
     # Validate conversation
     filters_to_use = (
         [
->>>>>>> 6b8577d6
             cast(BinaryExpression[bool], Conversation.project_id == project_id),
-            cast(BinaryExpression[bool], Conversation.user_id == current_user.id),
             cast(BinaryExpression[bool], Conversation.is_deleted.is_(False)),
-            cast(BinaryExpression[bool], cast(Conversation.project_id, UUID) == cast(project_id, UUID))
         ]
         if project_id
         else [
@@ -664,35 +655,12 @@
 
             # Validate project if needed
             if project_id:
-<<<<<<< HEAD
-                # Validate project MEMBERSHIP not just existence
-                project = await validate_project_membership(user, project_id, db)
-=======
                 prj = await validate_project_access(project_id, user, db)
                 if not prj:
                     logger.error(f"Project validation failed for {project_id}")
                     await websocket.close(code=status.WS_1008_POLICY_VIOLATION)
                     return
->>>>>>> 6b8577d6
                 additional_filters = [Conversation.project_id == project_id]
-                
-                # Get conversation and verify it belongs to this project
-                conversation = await validate_resource_access(
-                    conversation_id,
-                    Conversation,
-                    user,
-                    db,
-                    "Conversation",
-                    additional_filters
-                )
-                
-                if str(conversation.project_id) != str(project_id):
-                    logger.error(
-                        f"Critical mismatch: Conversation {conversation.id} belongs to "
-                        f"project {conversation.project_id} but request has {project_id}"
-                    )
-                    await websocket.close(code=status.WS_1008_POLICY_VIOLATION)
-                    return
             else:
                 # Must belong to user and be standalone
                 additional_filters = [
@@ -715,15 +683,6 @@
                     "Conversation",
                     additional_filters=additional_filters,
                 )
-
-                # Explicit project-conversation verification
-                if project_id and str(conversation.project_id) != str(project_id):
-                    logger.error(
-                        f"Authorization failed: Conversation {conversation.id} belongs to "
-                        f"project {conversation.project_id} but request has {project_id}"
-                    )
-                    await websocket.close(code=status.WS_1008_POLICY_VIOLATION)
-                    return
             except HTTPException as e:
                 logger.error(f"WebSocket conversation authorization failed: {e.detail}")
                 await websocket.close(code=status.WS_1008_POLICY_VIOLATION)
